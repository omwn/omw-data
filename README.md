--- conflicted
+++ resolved
@@ -42,11 +42,7 @@
 We thanks the developers of all of the wordnets!  More recent versions
 are available for many of these.
 
-<<<<<<< HEAD
-=======
 Francis Bond and Ryan Foster (2013)
 [Linking and extending an open multilingual wordnet](https://aclanthology.org/P13-1133/)</a>.
 In *51st Annual Meeting of the Association for Computational Linguistics:  ACL-2013*.
-Sofia. 1352–1362
->>>>>>> 15642709
-      +Sofia. 1352–1362